--- conflicted
+++ resolved
@@ -1,1242 +1,1237 @@
-import { typeToString } from "ivy-bitcoin"
-import * as momentImport from "moment"
-// external imports
-import React from "react"
-import {
-  ButtonToolbar,
-  DropdownButton,
-  Form,
-  FormControl,
-  FormGroup,
-  HelpBlock,
-  InputGroup,
-  MenuItem,
-  Panel,
-  ToggleButton,
-  ToggleButtonGroup
-} from "react-bootstrap"
-import { connect } from "react-redux"
-import { compose } from "redux"
-import {
-  LockTimeControl,
-  SequenceNumberControl
-} from "./transactionDetailInputs"
-
-// ivy imports
-import { getState as getContractsState } from "../../contracts/selectors"
-import {
-  getShowUnlockInputErrors,
-  getSpendContract
-} from "../../contracts/selectors"
-import {
-  getInputMap,
-  getParameterIds,
-  getParameterIds2,
-  getShowLockInputErrors
-} from "../../templates/selectors"
-
-import RadioSelect from "../../app/components/radioselect"
-import {
-  BlockheightTimeInput,
-  BlocksDurationInput,
-  BooleanInput,
-  BytesInput,
-  ComplexInput,
-  DurationInput,
-  GenerateBytesInput,
-  GenerateHashInput,
-  GeneratePrivateKeyInput,
-  GeneratePublicKeyInput,
-  GenerateSignatureInput,
-  getChild,
-  HashInput,
-  Input,
-  InputContext,
-  InputType,
-  LockTimeInput,
-  NumberInput,
-  ParameterInput,
-  ProvideBytesInput,
-  ProvideHashInput,
-  ProvidePrivateKeyInput,
-  ProvidePublicKeyInput,
-  ProvideSignatureInput,
-  PublicKeyInput,
-  SecondsDurationInput,
-  SequenceNumberInput,
-  SignatureInput,
-  TimeInput,
-  TimestampTimeInput,
-  ValueInput
-} from "../../inputs/types"
-
-import {
-  computeDataForInput,
-  getInputContext,
-  getParameterIdentifier,
-  validateInput
-} from "../../inputs/data"
-
-// internal imports
-import { updateClauseInput, updateInput, updateInput2 } from "../actions"
-import {
-  getClauseParameterIds,
-  getError,
-  getSignatureData,
-  getSpendInputMap
-} from "../selectors"
-
-// weird workaround
-const moment =
-  typeof (momentImport as any).default === "function"
-    ? (momentImport as any).default
-    : momentImport
-
-function getChildWidget(input: ComplexInput, isTwo: boolean = false) {
-  return (
-      isTwo ? getWidget2(getChild(input)) : getWidget(getChild(input))
-  )
-}
-
-function ParameterWidget(props: {
-  input: ParameterInput
-  handleChange: (e) => undefined
-}) {
-  // handle the fact that unknown input types end up here
-  if (props.input.valueType === undefined) {
-    throw new Error("invalid input for ParameterWidget: " + props.input.name)
-  }
-  // handle the fact that clause arguments look like spend.sig rather than sig
-  const parameterName = getParameterIdentifier(props.input)
-  const valueType = typeToString(props.input.valueType)
-  console.log(props.input)
-  return (
-    <div key={props.input.name}>
-      <label>
-        {parameterName}: <span className="type-label">{valueType}</span>
-      </label>
-      {getChildWidget(props.input)}
-    </div>
-  )
-}
-function ParameterWidget2(props: {
-    input: ParameterInput
-    handleChange: (e) => undefined
-}) {
-    // handle the fact that unknown input types end up here
-    if (props.input.valueType === undefined) {
-        throw new Error("invalid input for ParameterWidget: " + props.input.name)
-    }
-    // handle the fact that clause arguments look like spend.sig rather than sig
-    const parameterName = getParameterIdentifier(props.input)
-    const valueType = typeToString(props.input.valueType)
-    return (
-        <div key={props.input.name}>
-            <label>
-                {parameterName}: <span className="type-label">{valueType}</span>
-            </label>
-            {getChildWidget(props.input,true)}
-        </div>
-    )
-}
-function GenerateBytesWidget(props: {
-  id: string
-  input: GenerateBytesInput
-  handleChange: (e) => undefined
-}) {
-  return (
-    <div>
-      <InputGroup>
-        <InputGroup.Addon>Length</InputGroup.Addon>
-        <FormControl
-          type="text"
-          style={{ width: 200 }}
-          key={props.input.name}
-          value={props.input.value}
-          onChange={props.handleChange}
-        />
-      </InputGroup>
-      <ComputedValue computeFor={props.id} />
-    </div>
-  )
-}
-function GenerateBytesWidget2(props: {
-    id: string
-    input: GenerateBytesInput
-    handleChange: (e) => undefined
-}) {
-    return (
-        <div>
-            <InputGroup>
-                <InputGroup.Addon>Length</InputGroup.Addon>
-                <FormControl
-                    type="text"
-                    style={{ width: 200 }}
-                    key={props.input.name}
-                    value={props.input.value}
-                    onChange={props.handleChange}
-                />
-            </InputGroup>
-            <ComputedValue computeFor={props.id}  isTwo = { true } />
-        </div>
-    )
-}
-function NumberWidget(props: {
-  input: NumberInput
-  handleChange: (e) => undefined
-}) {
-  return (
-    <FormControl
-      type="text"
-      style={{ width: 250 }}
-      key={props.input.name}
-      value={props.input.value}
-      onChange={props.handleChange}
-    />
-  )
-}
-
-function ValueWidget(props: {
-  input: ValueInput
-  handleChange: (e) => undefined
-}) {
-  return (
-    <InputGroup style={{ width: "300px" }}>
-      <FormControl
-        type="text"
-        className="string-input"
-        placeholder="0.0"
-        key={props.input.name}
-        value={props.input.value}
-        onChange={props.handleChange}
-      />
-      <InputGroup.Addon>BTC (simulated)</InputGroup.Addon>
-    </InputGroup>
-  )
-}
-
-function TimestampTimeWidget(props: {
-  input: TimeInput
-  handleChange: (e) => undefined
-}) {
-  return (
-    <div className="form-group">
-      <FormControl
-        type="datetime-local"
-        key={props.input.name}
-        value={props.input.value}
-        onChange={props.handleChange}
-      />
-    </div>
-  )
-}
-
-function BooleanWidget(props: {
-  input: BooleanInput
-  handleChange: (e) => undefined
-}) {
-  // onChange is broken on ToggleButtonGroup
-  // so we use a workaround
-  return (
-    <ButtonToolbar>
-      <ToggleButtonGroup
-        key={props.input.name}
-        type="radio"
-        name="options"
-        value={props.input.value}
-        onChange={e => undefined}
-      >
-        <ToggleButton
-          onClick={e => {
-            props.handleChange({ target: { value: "true" } })
-          }}
-          value="true"
-        >
-          True
-        </ToggleButton>
-        <ToggleButton
-          onClick={e => {
-            props.handleChange({ target: { value: "false" } })
-          }}
-          value="false"
-        >
-          False
-        </ToggleButton>
-      </ToggleButtonGroup>
-    </ButtonToolbar>
-  )
-}
-
-function BytesWidget(props: {
-  input: BytesInput
-  handleChange: (e) => undefined
-}) {
-  const options = [
-    { label: "Generate Bytes", value: "generateBytesInput" },
-    { label: "Provide Bytes", value: "provideBytesInput" }
-  ]
-  return (
-    <div>
-      <RadioSelect
-        options={options}
-        selected={props.input.value}
-        name={props.input.name}
-        handleChange={props.handleChange}
-      />
-      {getChildWidget(props.input)}
-    </div>
-  )
-}
-function BytesWidget2(props: {
-    input: BytesInput
-    handleChange: (e) => undefined
-}) {
-    const options = [
-        { label: "Generate Bytes", value: "generateBytesInput" },
-        { label: "Provide Bytes", value: "provideBytesInput" }
-    ]
-    return (
-        <div>
-            <RadioSelect
-                options={options}
-                selected={props.input.value}
-                name={props.input.name}
-                handleChange={props.handleChange}
-            />
-            {getChildWidget(props.input, true)}
-        </div>
-    )
-}
-
-function ProvidePrivateKeyWidget(props: {
-  input: ProvidePrivateKeyInput
-  handleChange: (e) => undefined
-}) {
-  return (
-    <div>
-      <TextWidget input={props.input} handleChange={props.handleChange} />
-      <HelpBlock>(Do not paste your own Bitcoin private key here)</HelpBlock>
-    </div>
-  )
-}
-
-function TextWidget(props: {
-  input:
-    | ProvideBytesInput
-    | ProvideHashInput
-    | ProvidePublicKeyInput
-    | ProvideSignatureInput
-    | ProvidePrivateKeyInput
-  handleChange: (e) => undefined
-}) {
-  return (
-    <FormControl
-      type="text"
-      key={props.input.name}
-      className="form-control string-input"
-      value={props.input.value}
-      onChange={props.handleChange}
-    />
-  )
-}
-
-function HashWidget(props: {
-  input: HashInput
-  handleChange: (e) => undefined
-}) {
-  const options = [
-    { label: "Generate Hash", value: "generateHashInput" },
-    { label: "Provide Hash", value: "provideHashInput" }
-  ]
-  const handleChange = (s: string) => undefined
-  return (
-    <div>
-      <RadioSelect
-        options={options}
-        selected={props.input.value}
-        name={props.input.name}
-        handleChange={props.handleChange}
-      />
-      {getChildWidget(props.input)}
-    </div>
-  )
-}
-function HashWidget2(props: {
-    input: HashInput
-    handleChange: (e) => undefined
-}) {
-    const options = [
-        { label: "Generate Hash", value: "generateHashInput" },
-        { label: "Provide Hash", value: "provideHashInput" }
-    ]
-    const handleChange = (s: string) => undefined
-    return (
-        <div>
-            <RadioSelect
-                options={options}
-                selected={props.input.value}
-                name={props.input.name}
-                handleChange={props.handleChange}
-            />
-            {getChildWidget(props.input,true)}
-        </div>
-    )
-}
-function GenerateHashWidget(props: {
-  id: string
-  input: GenerateHashInput
-  handleChange: (e) => undefined
-}) {
-  return (
-    <div>
-      <ComputedValue computeFor={props.id} />
-      <div className="nested">
-        <div className="description">
-          {props.input.hashType.hashFunction} of:
-        </div>
-        <label className="type-label">
-          {typeToString(props.input.hashType.inputType)}
-        </label>
-        {getChildWidget(props.input)}
-      </div>
-    </div>
-  )
-}
-
-function GenerateHashWidget2(props: {
-    id: string
-    input: GenerateHashInput
-    handleChange: (e) => undefined
-}) {
-    return (
-        <div>
-            <ComputedValue computeFor={props.id} isTwo = { true } />
-            <div className="nested">
-                <div className="description">
-                    {props.input.hashType.hashFunction} of:
-                </div>
-                <label className="type-label">
-                    {typeToString(props.input.hashType.inputType)}
-                </label>
-                {getChildWidget(props.input, true)}
-            </div>
-        </div>
-    )
-}
-
-function PublicKeyWidget(props: {
-  input: PublicKeyInput
-  handleChange: (e) => undefined
-}) {
-  const options = [
-    { label: "Generate Public Key", value: "generatePublicKeyInput" },
-    { label: "Provide Public Key", value: "providePublicKeyInput" }
-  ]
-  const handleChange = (s: string) => undefined
-  return (
-    <div>
-      <RadioSelect
-        options={options}
-        selected={props.input.value}
-        name={props.input.name}
-        handleChange={props.handleChange}
-      />
-      {getChildWidget(props.input)}
-    </div>
-  )
-}
-
-function PublicKeyWidget2(props: {
-    input: PublicKeyInput
-    handleChange: (e) => undefined
-}) {
-    const options = [
-        { label: "Generate Public Key", value: "generatePublicKeyInput" },
-        { label: "Provide Public Key", value: "providePublicKeyInput" }
-    ]
-    const handleChange = (s: string) => undefined
-    return (
-        <div>
-            <RadioSelect
-                options={options}
-                selected={props.input.value}
-                name={props.input.name}
-                handleChange={props.handleChange}
-            />
-            {getChildWidget(props.input, true)}
-        </div>
-    )
-}
-
-function GeneratePublicKeyWidget(props: {
-  id: string
-  input: GeneratePublicKeyInput
-  handleChange: (e) => undefined
-}) {
-  const options = [
-    { label: "Generate Private Key", value: "generatePrivateKeyInput" },
-    { label: "Provide Private Key", value: "providePrivateKeyInput" }
-  ]
-  return (
-    <div>
-      <ComputedValue computeFor={props.id} />
-      <div className="nested">
-        <div className="description">derived from:</div>
-        <label className="type-label">PrivateKey</label>
-        <RadioSelect
-          options={options}
-          selected={props.input.value}
-          name={props.input.name}
-          handleChange={props.handleChange}
-        />
-        {getChildWidget(props.input)}
-      </div>
-    </div>
-  )
-}
-function GeneratePublicKeyWidget2(props: {
-    id: string
-    input: GeneratePublicKeyInput
-    handleChange: (e) => undefined
-}) {
-    const options = [
-        { label: "Generate Private Key", value: "generatePrivateKeyInput" },
-        { label: "Provide Private Key", value: "providePrivateKeyInput" }
-    ]
-    return (
-        <div>
-            <ComputedValue computeFor={props.id} isTwo = {true} />
-            <div className="nested">
-                <div className="description">derived from:</div>
-                <label className="type-label">PrivateKey</label>
-                <RadioSelect
-                    options={options}
-                    selected={props.input.value}
-                    name={props.input.name}
-                    handleChange={props.handleChange}
-                />
-                {getChildWidget(props.input, true)}
-            </div>
-        </div>
-    )
-}
-function GenerateSignatureWidget(props: {
-  id: string
-  input: GenerateSignatureInput
-  handleChange: (e) => undefined
-  computedValue: string
-}) {
-  return (
-    <div>
-      <ComputedValue computeFor={props.id} />
-      <div className="nested">
-        <div className="description">signed using:</div>
-        <label className="type-label">PrivateKey</label>
-        {getChildWidget(props.input)}
-      </div>
-    </div>
-  )
-}
-function GenerateSignatureWidget2(props: {
-    id: string
-    input: GenerateSignatureInput
-    handleChange: (e) => undefined
-    computedValue: string
-}) {
-    return (
-        <div>
-            <ComputedValue computeFor={props.id} isTwo = {true} />
-            <div className="nested">
-                <div className="description">signed using:</div>
-                <label className="type-label">PrivateKey</label>
-                {getChildWidget(props.input, true)}
-            </div>
-        </div>
-    )
-}
-function SignatureWidget(props: {
-  input: SignatureInput
-  handleChange: (e) => undefined
-  computedValue: string
-}) {
-  const options = [
-    { label: "Generate Signature", value: "generateSignatureInput" },
-    { label: "Provide Signature", value: "provideSignatureInput" }
-  ]
-  return (
-    <div>
-      <RadioSelect
-        options={options}
-        selected={props.input.value}
-        name={props.input.name}
-        handleChange={props.handleChange}
-      />
-      {getChildWidget(props.input)}
-    </div>
-  )
-}
-function SignatureWidget2(props: {
-    input: SignatureInput
-    handleChange: (e) => undefined
-    computedValue: string
-}) {
-    const options = [
-        { label: "Generate Signature", value: "generateSignatureInput" },
-        { label: "Provide Signature", value: "provideSignatureInput" }
-    ]
-    return (
-        <div>
-            <RadioSelect
-                options={options}
-                selected={props.input.value}
-                name={props.input.name}
-                handleChange={props.handleChange}
-            />
-            {getChildWidget(props.input, true)}
-        </div>
-    )
-}
-function GeneratePrivateKeyWidget(props: {
-  input: GeneratePrivateKeyInput
-  handleChange: (e) => undefined
-}) {
-  return (
-    <div>
-      <pre className="wrap">{props.input.value}</pre>
-    </div>
-  )
-}
-
-interface Option {
-  label: string
-  value: string
-}
-
-function OptionsWidget(props: {
-  input: DurationInput
-  handleChange: (e) => undefined
-  options: Option[]
-}) {
-  const chosenOptions = props.options.filter(
-    opt => opt.value === props.input.value
-  )
-  if (chosenOptions.length !== 1) {
-    throw new Error("there should be only one chosen option")
-  }
-  const chosen = chosenOptions[0]
-  const others = props.options.filter(opt => opt.value !== props.input.value)
-  const menuItems = others.map(opt => {
-    return (
-      <MenuItem
-        key={opt.value}
-        onClick={e => props.handleChange({ target: { value: opt.value } })}
-      >
-        {opt.label}
-      </MenuItem>
-    )
-  })
-  return (
-    <div style={{ width: 300 }}>
-      <InputGroup>
-        {getChildWidget(props.input)}
-        <DropdownButton
-          componentClass={InputGroup.Button}
-          id="input-dropdown-addon"
-          title={chosen.label}
-        >
-          {menuItems}
-        </DropdownButton>
-      </InputGroup>
-    </div>
-  )
-}
-function OptionsWidget2(props: {
-    input: DurationInput
-    handleChange: (e) => undefined
-    options: Option[]
-}) {
-    const chosenOptions = props.options.filter(
-        opt => opt.value === props.input.value
-    )
-    if (chosenOptions.length !== 1) {
-        throw new Error("there should be only one chosen option")
-    }
-    const chosen = chosenOptions[0]
-    const others = props.options.filter(opt => opt.value !== props.input.value)
-    const menuItems = others.map(opt => {
-        return (
-            <MenuItem
-                key={opt.value}
-                onClick={e => props.handleChange({ target: { value: opt.value } })}
-            >
-                {opt.label}
-            </MenuItem>
-        )
-    })
-    return (
-        <div style={{ width: 300 }}>
-            <InputGroup>
-                {getChildWidget(props.input, true)}
-                <DropdownButton
-                    componentClass={InputGroup.Button}
-                    id="input-dropdown-addon"
-                    title={chosen.label}
-                >
-                    {menuItems}
-                </DropdownButton>
-            </InputGroup>
-        </div>
-    )
-}
-function DurationWidget(props: {
-  input: DurationInput
-  handleChange: (e) => undefined
-}) {
-  const options = [
-    { label: "x 512 seconds", value: "secondsDurationInput" },
-    { label: "Blocks", value: "blocksDurationInput" }
-  ]
-  const helperText =
-    props.input.value === "secondsDurationInput" ? (
-      <ComputedSecondsWidget
-        name={props.input.name + ".secondsDurationInput"}
-      />
-    ) : (
-      <ComputedDurationWidget
-        name={props.input.name + ".blocksDurationInput"}
-      />
-    )
-  return (
-    <FormGroup>
-      <OptionsWidget {...props} options={options} />
-      {helperText}
-    </FormGroup>
-  )
-}
-function DurationWidget2(props: {
-    input: DurationInput
-    handleChange: (e) => undefined
-}) {
-    const options = [
-        { label: "x 512 seconds", value: "secondsDurationInput" },
-        { label: "Blocks", value: "blocksDurationInput" }
-    ]
-    const helperText =
-        props.input.value === "secondsDurationInput" ? (
-            <ComputedSecondsWidget
-                name={props.input.name + ".secondsDurationInput"}
-            />
-        ) : (
-            <ComputedDurationWidget
-                name={props.input.name + ".blocksDurationInput"}
-            />
-        )
-    return (
-        <FormGroup>
-            <OptionsWidget2 {...props} options={options} />
-            {helperText}
-        </FormGroup>
-    )
-}
-
-function ComputedSecondsWidgetUnconnected(props: {
-  input: SecondsDurationInput
-}) {
-  if (!/^\d+$/.test(props.input.value)) {
-    return <span />
-  }
-  const durationsOf512Seconds = parseInt(props.input.value, 10)
-  const duration =
-    durationsOf512Seconds === 0
-      ? "0 minutes"
-      : moment.duration(durationsOf512Seconds * 512 * 1000).humanize()
-  return <HelpBlock>~ {duration}</HelpBlock>
-}
-
-function ComputedBlockHeightWidgetUnconnected(props: {
-  input: BlocksDurationInput
-}) {
-  if (!/^\d+$/.test(props.input.value)) {
-    return <span />
-  }
-  const blocks = parseInt(props.input.value, 10)
-  const duration =
-    blocks === 0
-      ? "0 minutes"
-      : moment.duration(blocks * 10 * 60 * 1000).humanize()
-  return <HelpBlock>~ {duration}</HelpBlock>
-}
-
-const mapStateToComputedInputProps = (state, { name }) => {
-  const inputContext = name.split(".").shift() as InputContext
-  let inputMap
-    if (inputContext === "contractParameters") {
-        inputMap = getInputMap(state)
-    } else {
-        inputMap = getSpendInputMap(state)
-    }
-  if (inputMap === undefined) {
-    throw new Error("input map should not be undefined now")
-  }
-  return {
-    input: inputMap[name]
-  }
-}
-
-const ComputedSecondsWidget = connect(mapStateToComputedInputProps)(
-  ComputedSecondsWidgetUnconnected
-)
-
-const ComputedDurationWidget = connect(mapStateToComputedInputProps)(
-  ComputedBlockHeightWidgetUnconnected
-)
-
-function TimeWidget(props: {
-  input: DurationInput
-  handleChange: (e) => undefined
-}) {
-  const options = [
-    {
-      label: "Timestamp (UTC)",
-      value: "timestampTimeInput"
-    },
-    {
-      label: "Block Height",
-      value: "blockheightTimeInput"
-    }
-  ]
-  return <OptionsWidget {...props} options={options} />
-}
-
-function TimeWidget2(props: {
-    input: DurationInput
-    handleChange: (e) => undefined
-}) {
-    const options = [
-        {
-            label: "Timestamp (UTC)",
-            value: "timestampTimeInput"
-        },
-        {
-            label: "Block Height",
-            value: "blockheightTimeInput"
-        }
-    ]
-    return <OptionsWidget2 {...props} options={options} />
-}
-
-function BalanceWidgetUnconnected({ namePrefix, balance }) {
-  let jsx = <small />
-  if (balance !== undefined) {
-    jsx = <small className="value-balance">{balance} available</small>
-  }
-  return jsx
-}
-
-function LockTimeWidget(props: {
-  input: LockTimeInput
-  handleChange: (e) => undefined
-}) {
-  return getChildWidget(props.input)
-}
-
-function LockTimeWidget2(props: {
-    input: LockTimeInput
-    handleChange: (e) => undefined
-}) {
-    return getChildWidget(props.input, true)
-}
-
-function SequenceNumberWidget(props: {
-  input: SequenceNumberInput
-  handleChange: (e) => undefined
-}) {
-  return getChildWidget(props.input)
-}
-function SequenceNumberWidget2(props: {
-    input: SequenceNumberInput
-    handleChange: (e) => undefined
-}) {
-    return getChildWidget(props.input, true)
-}
-function getWidgetType(
-  type: InputType,
-  isTwo: boolean = false
-): ((props: {input: Input; handleChange: (e) => undefined }) => JSX.Element) {
-  switch (type) {
-    case "numberInput":
-      return NumberWidget
-    case "booleanInput":
-      return BooleanWidget
-    case "bytesInput":
-      return (isTwo ? BytesWidget2 : BytesWidget)
-    case "generateBytesInput":
-      return (isTwo? GenerateBytesWidget2: GenerateBytesWidget)
-    case "provideBytesInput":
-      return TextWidget
-    case "publicKeyInput":
-      return (isTwo? PublicKeyWidget2 : PublicKeyWidget)
-    case "signatureInput":
-      return (isTwo? SignatureWidget2: SignatureWidget)
-    case "generateSignatureInput":
-      return (isTwo? GenerateSignatureWidget2 : GenerateSignatureWidget)
-    case "generatePublicKeyInput":
-      return (isTwo ? GeneratePublicKeyWidget2 : GeneratePublicKeyWidget)
-    case "generatePrivateKeyInput":
-      return GeneratePrivateKeyWidget
-    case "providePublicKeyInput":
-      return TextWidget
-    case "providePrivateKeyInput":
-      return ProvidePrivateKeyWidget
-    case "provideSignatureInput":
-      return TextWidget
-    case "hashInput":
-      return (isTwo? HashWidget2 : HashWidget)
-    case "provideHashInput":
-      return TextWidget
-    case "generateHashInput":
-      return (isTwo? GenerateHashWidget2 : GenerateHashWidget)
-    case "timeInput":
-      return (isTwo? TimeWidget2 : TimeWidget)
-    case "valueInput":
-      return ValueWidget
-    case "timestampTimeInput":
-      return TimestampTimeWidget
-    case "blockheightTimeInput":
-      return NumberWidget
-    case "durationInput":
-      return (isTwo? DurationWidget2 : DurationWidget)
-    case "secondsDurationInput":
-      return TextWidget
-    case "blocksDurationInput":
-      return TextWidget
-    case "lockTimeInput":
-      return (isTwo? LockTimeWidget2 : LockTimeWidget)
-    case "sequenceNumberInput":
-      return SequenceNumberWidget
-    default:
-      return (isTwo ? ParameterWidget2 : ParameterWidget)
-  }
-}
-
-function mapToInputProps(
-  pageShowError: boolean,
-  inputsById: { [s: string]: Input },
-  id: string
-) {
-  const input = inputsById[id]
-  if (input === undefined) {
-    throw new Error("bad input ID: " + id)
-  }
-
-  const hasInputError = !validateInput(input)
-
-  return {
-    input,
-    hasInputError,
-    pageShowError
-  }
-}
-
-function mapToInputProps2(
-    pageShowError: boolean,
-    inputsById: { [s: string]: Input },
-    id: string
-) {
-    const input = inputsById[id]
-    if (input === undefined) {
-        throw new Error("bad input ID: " + id)
-    }
-
-    const hasInputError = !validateInput(input)
-
-    return {
-        input,
-        hasInputError,
-        pageShowError
-    }
-}
-
-function mapStateToContractInputProps(
-  state,
-  ownProps: { id: string; showError: boolean }
-) {
-  const inputMap = getInputMap(state)
-  if (inputMap === undefined) {
-    throw new Error(
-      "inputMap should not be undefined when contract inputs are being rendered"
-    )
-  }
-  // const showError = getShowLockInputErrors(state)
-    return mapToInputProps(ownProps.showError, inputMap, ownProps.id)
-}
-function mapStateToContractInputProps2(
-  state,
-  ownProps: { id: string; showError: boolean }
-) {
-  const inputMap = state.templates.inputMap2
-  if (inputMap === undefined) {
-    throw new Error(
-      "inputMap should not be undefined when contract inputs are being rendered"
-    )
-  }
-  // const showError = getShowLockInputErrors(state)
-  return mapToInputProps2(ownProps.showError, inputMap, ownProps.id)
-}
-
-function mapDispatchToContractInputProps(dispatch, ownProps: { id: string }) {
-  return {
-    handleChange: e => {
-        dispatch(updateInput(ownProps.id, e.target.value.toString()))
-    }
-  }
-}
-
-function mapDispatchToContractInputProps2(dispatch, ownProps: { id: string }) {
-    return {
-        handleChange: e => {
-<<<<<<< HEAD
-            console.log('updateInput2')
-=======
->>>>>>> 7c4cedc4
-            dispatch(updateInput2(ownProps.id, e.target.value.toString()))
-        }
-    }
-}
-
-function mapStateToSpendInputProps(state, ownProps: { id: string }) {
-  const inputsById = getSpendInputMap(state)
-  const showError = getShowUnlockInputErrors(state)
-  return mapToInputProps(showError, inputsById, ownProps.id)
-}
-
-function mapDispatchToSpendInputProps(dispatch, ownProps: { id: string }) {
-  return {
-    handleChange: e => {
-      dispatch(updateClauseInput(ownProps.id, e.target.value.toString()))
-    }
-  }
-}
-
-function mapToComputedProps(state, ownProps: any) {
-  const id = ownProps.computeFor
-  const { isTwo } = ownProps
-  const inputContext = id.split(".").shift() as InputContext
-  let inputsById
-    if (inputContext === "contractParameters") {
-        inputsById = isTwo ?  state.templates.inputMap2 : getInputMap(state)
-    } else {
-        inputsById = getSpendInputMap(state)
-    }
-  if (inputsById === undefined) {
-    throw new Error(
-      "inputMap should not be undefined when contract inputs are being rendered"
-    )
-  }
-  const input = inputsById[id]
-  if (input === undefined) {
-    throw new Error("bad input ID: " + ownProps.computeFor)
-  }
-  if (
-    input.type === "generateHashInput" ||
-    input.type === "generateBytesInput" ||
-    input.type === "generatePublicKeyInput"
-  ) {
-    try {
-      const computedValue = computeDataForInput(ownProps.computeFor, inputsById)
-      return {
-        value: computedValue
-      }
-    } catch (e) {
-      return {}
-    }
-  } else if (input.type === "generateSignatureInput") {
-    try {
-      const computedValue = getSignatureData(state, id, inputsById)
-      return {
-        value: computedValue
-      }
-    } catch (e) {
-      return {}
-    }
-  }
-}
-
-function ComputedValueUnconnected(props: { value: string }) {
-  return props.value ? <pre>{props.value}</pre> : <span />
-}
-
-const ComputedValue = connect(mapToComputedProps)(ComputedValueUnconnected)
-
-// higher order component
-function addID(id: string) {
-  return (WrappedWidget: any) => {
-    return React.createElement(WrappedWidget, {
-      key: "connect(" + id + ")",
-      id
-    })
-  }
-}
-
-// higher order component
-function focusWidget(WrappedWidget) {
-  return class FocusWidget extends React.Component<
-    {
-      hasInputError: boolean
-      pageShowError: boolean
-      handleChange: (e) => undefined
-    },
-    { showError: boolean }
-  > {
-    constructor(props) {
-      super(props)
-      this.state = { showError: false }
-    }
-
-    public componentWillReceiveProps(nextProps) {
-      this.setState({ showError: true })
-    }
-
-    public render() {
-      const { handleChange, hasInputError, ...passProps } = this.props
-      const errorClass = hasInputError
-        ? this.state.showError ? "has-error" : "has-warning"
-        : ""
-      return (
-        <div className={"form-group " + errorClass}>
-          <WrappedWidget
-            errorClass={errorClass}
-            handleChange={handleChange}
-            {...passProps}
-          />
-        </div>
-      )
-    }
-  }
-}
-
-export function getWidget(id: string): JSX.Element {
-  const inputContext = id.split(".").shift() as InputContext
-  const type = id.split(".").pop() as InputType
-  let widgetTypeConnected
-  if (inputContext === "contractParameters") {
-    widgetTypeConnected = connect(
-      mapStateToContractInputProps,
-      mapDispatchToContractInputProps
-    )(focusWidget(getWidgetType(type)))
-  } else {
-    widgetTypeConnected = connect(
-      mapStateToSpendInputProps,
-      mapDispatchToSpendInputProps
-    )(focusWidget(getWidgetType(type)))
-  }
-  const widget = addID(id)(widgetTypeConnected)
-  return (
-    <div className="widget-wrapper" key={"container(" + id + ")"}>
-      {widget}
-    </div>
-  )
-}
-
-export function getWidget2(id: string): JSX.Element {
-    const inputContext = id.split(".").shift() as InputContext
-    const type = id.split(".").pop() as InputType
-    let widgetTypeConnected
-    if (inputContext === "contractParameters") {
-        widgetTypeConnected = connect(
-            mapStateToContractInputProps2,
-            mapDispatchToContractInputProps2
-        )(focusWidget(getWidgetType(type, true)))
-    } else {
-        // todo replace new data
-        widgetTypeConnected = connect(
-            mapStateToSpendInputProps,
-            mapDispatchToSpendInputProps
-        )(focusWidget(getWidgetType(type, true)))
-    }
-    const widget = addID(id)(widgetTypeConnected)
-    return (
-        <div className="widget-wrapper" key={"container(" + id + ")"}>
-            {widget}
-        </div>
-    )
-}
-
-function mapStateToContractParametersProps(state) {
-    return {
-    parameterIds: getParameterIds(state)
-  }
-}
-
-function mapStateToContractParametersPropsTwo(state) {
-    return {
-        parameterIds: getParameterIds2(state)
-    }
-}
-
-function ContractParametersUnconnected(props: { parameterIds: string[] }) {
-  if (props.parameterIds.length === 0) {
-    return <div />
-  }
-    const parameterInputs = props.parameterIds.map(id => {
-    return (
-      <div key={id} className="argument">
-        {getWidget(id)}
-      </div>
-    )
-  })
-  return (
-    <section style={{ wordBreak: "break-all" }}>
-      <Form>{parameterInputs}</Form>
-    </section>
-  )
-}
-
-function ContractParametersUnconnectedTwo(props: { parameterIds: string[] }) {
-    if (props.parameterIds.length === 0) {
-        return <div />
-    }
-    const parameterInputs = props.parameterIds.map(id => {
-        return (
-            <div key={id} className="argument">
-                {getWidget2(id)}
-            </div>
-        )
-    })
-    return (
-        <section style={{ wordBreak: "break-all" }}>
-            <Form>{parameterInputs}</Form>
-        </section>
-    )
-}
-
-export const ContractParameters = connect(mapStateToContractParametersProps)(
-    ContractParametersUnconnected
-)
-// checkDataSig output 2
-export const ContractParametersTwo= connect(mapStateToContractParametersPropsTwo)(
-    ContractParametersUnconnectedTwo
-)
-
-function ClauseParametersUnconnected(props: { parameterIds: string[] }) {
-  if (props.parameterIds.length === 0) {
-    return <div />
-  }
-    const parameterInputs = props.parameterIds.map(id => {
-    return (
-      <div key={id} className="argument">
-        {getWidget(id)}
-      </div>
-    )
-  })
-  return (
-    <section>
-      <h4>Clause Arguments</h4>
-      <Form>{parameterInputs}</Form>
-    </section>
-  )
-}
-
-export const ClauseParameters = connect(state => ({
-  parameterIds: getClauseParameterIds(state)
-}))(ClauseParametersUnconnected)
+import { typeToString } from "ivy-bitcoin"
+import * as momentImport from "moment"
+// external imports
+import React from "react"
+import {
+  ButtonToolbar,
+  DropdownButton,
+  Form,
+  FormControl,
+  FormGroup,
+  HelpBlock,
+  InputGroup,
+  MenuItem,
+  Panel,
+  ToggleButton,
+  ToggleButtonGroup
+} from "react-bootstrap"
+import { connect } from "react-redux"
+import { compose } from "redux"
+import {
+  LockTimeControl,
+  SequenceNumberControl
+} from "./transactionDetailInputs"
+
+// ivy imports
+import { getState as getContractsState } from "../../contracts/selectors"
+import {
+  getShowUnlockInputErrors,
+  getSpendContract
+} from "../../contracts/selectors"
+import {
+  getInputMap,
+  getParameterIds,
+  getParameterIds2,
+  getShowLockInputErrors
+} from "../../templates/selectors"
+
+import RadioSelect from "../../app/components/radioselect"
+import {
+  BlockheightTimeInput,
+  BlocksDurationInput,
+  BooleanInput,
+  BytesInput,
+  ComplexInput,
+  DurationInput,
+  GenerateBytesInput,
+  GenerateHashInput,
+  GeneratePrivateKeyInput,
+  GeneratePublicKeyInput,
+  GenerateSignatureInput,
+  getChild,
+  HashInput,
+  Input,
+  InputContext,
+  InputType,
+  LockTimeInput,
+  NumberInput,
+  ParameterInput,
+  ProvideBytesInput,
+  ProvideHashInput,
+  ProvidePrivateKeyInput,
+  ProvidePublicKeyInput,
+  ProvideSignatureInput,
+  PublicKeyInput,
+  SecondsDurationInput,
+  SequenceNumberInput,
+  SignatureInput,
+  TimeInput,
+  TimestampTimeInput,
+  ValueInput
+} from "../../inputs/types"
+
+import {
+  computeDataForInput,
+  getInputContext,
+  getParameterIdentifier,
+  validateInput
+} from "../../inputs/data"
+
+// internal imports
+import { updateClauseInput, updateInput, updateInput2 } from "../actions"
+import {
+  getClauseParameterIds,
+  getError,
+  getSignatureData,
+  getSpendInputMap
+} from "../selectors"
+
+// weird workaround
+const moment =
+  typeof (momentImport as any).default === "function"
+    ? (momentImport as any).default
+    : momentImport
+
+function getChildWidget(input: ComplexInput, isTwo: boolean = false) {
+  return (
+      isTwo ? getWidget2(getChild(input)) : getWidget(getChild(input))
+  )
+}
+
+function ParameterWidget(props: {
+  input: ParameterInput
+  handleChange: (e) => undefined
+}) {
+  // handle the fact that unknown input types end up here
+  if (props.input.valueType === undefined) {
+    throw new Error("invalid input for ParameterWidget: " + props.input.name)
+  }
+  // handle the fact that clause arguments look like spend.sig rather than sig
+  const parameterName = getParameterIdentifier(props.input)
+  const valueType = typeToString(props.input.valueType)
+  console.log(props.input)
+  return (
+    <div key={props.input.name}>
+      <label>
+        {parameterName}: <span className="type-label">{valueType}</span>
+      </label>
+      {getChildWidget(props.input)}
+    </div>
+  )
+}
+function ParameterWidget2(props: {
+    input: ParameterInput
+    handleChange: (e) => undefined
+}) {
+    // handle the fact that unknown input types end up here
+    if (props.input.valueType === undefined) {
+        throw new Error("invalid input for ParameterWidget: " + props.input.name)
+    }
+    // handle the fact that clause arguments look like spend.sig rather than sig
+    const parameterName = getParameterIdentifier(props.input)
+    const valueType = typeToString(props.input.valueType)
+    return (
+        <div key={props.input.name}>
+            <label>
+                {parameterName}: <span className="type-label">{valueType}</span>
+            </label>
+            {getChildWidget(props.input,true)}
+        </div>
+    )
+}
+function GenerateBytesWidget(props: {
+  id: string
+  input: GenerateBytesInput
+  handleChange: (e) => undefined
+}) {
+  return (
+    <div>
+      <InputGroup>
+        <InputGroup.Addon>Length</InputGroup.Addon>
+        <FormControl
+          type="text"
+          style={{ width: 200 }}
+          key={props.input.name}
+          value={props.input.value}
+          onChange={props.handleChange}
+        />
+      </InputGroup>
+      <ComputedValue computeFor={props.id} />
+    </div>
+  )
+}
+function GenerateBytesWidget2(props: {
+    id: string
+    input: GenerateBytesInput
+    handleChange: (e) => undefined
+}) {
+    return (
+        <div>
+            <InputGroup>
+                <InputGroup.Addon>Length</InputGroup.Addon>
+                <FormControl
+                    type="text"
+                    style={{ width: 200 }}
+                    key={props.input.name}
+                    value={props.input.value}
+                    onChange={props.handleChange}
+                />
+            </InputGroup>
+            <ComputedValue computeFor={props.id}  isTwo = { true } />
+        </div>
+    )
+}
+function NumberWidget(props: {
+  input: NumberInput
+  handleChange: (e) => undefined
+}) {
+  return (
+    <FormControl
+      type="text"
+      style={{ width: 250 }}
+      key={props.input.name}
+      value={props.input.value}
+      onChange={props.handleChange}
+    />
+  )
+}
+
+function ValueWidget(props: {
+  input: ValueInput
+  handleChange: (e) => undefined
+}) {
+  return (
+    <InputGroup style={{ width: "300px" }}>
+      <FormControl
+        type="text"
+        className="string-input"
+        placeholder="0.0"
+        key={props.input.name}
+        value={props.input.value}
+        onChange={props.handleChange}
+      />
+      <InputGroup.Addon>BTC (simulated)</InputGroup.Addon>
+    </InputGroup>
+  )
+}
+
+function TimestampTimeWidget(props: {
+  input: TimeInput
+  handleChange: (e) => undefined
+}) {
+  return (
+    <div className="form-group">
+      <FormControl
+        type="datetime-local"
+        key={props.input.name}
+        value={props.input.value}
+        onChange={props.handleChange}
+      />
+    </div>
+  )
+}
+
+function BooleanWidget(props: {
+  input: BooleanInput
+  handleChange: (e) => undefined
+}) {
+  // onChange is broken on ToggleButtonGroup
+  // so we use a workaround
+  return (
+    <ButtonToolbar>
+      <ToggleButtonGroup
+        key={props.input.name}
+        type="radio"
+        name="options"
+        value={props.input.value}
+        onChange={e => undefined}
+      >
+        <ToggleButton
+          onClick={e => {
+            props.handleChange({ target: { value: "true" } })
+          }}
+          value="true"
+        >
+          True
+        </ToggleButton>
+        <ToggleButton
+          onClick={e => {
+            props.handleChange({ target: { value: "false" } })
+          }}
+          value="false"
+        >
+          False
+        </ToggleButton>
+      </ToggleButtonGroup>
+    </ButtonToolbar>
+  )
+}
+
+function BytesWidget(props: {
+  input: BytesInput
+  handleChange: (e) => undefined
+}) {
+  const options = [
+    { label: "Generate Bytes", value: "generateBytesInput" },
+    { label: "Provide Bytes", value: "provideBytesInput" }
+  ]
+  return (
+    <div>
+      <RadioSelect
+        options={options}
+        selected={props.input.value}
+        name={props.input.name}
+        handleChange={props.handleChange}
+      />
+      {getChildWidget(props.input)}
+    </div>
+  )
+}
+function BytesWidget2(props: {
+    input: BytesInput
+    handleChange: (e) => undefined
+}) {
+    const options = [
+        { label: "Generate Bytes", value: "generateBytesInput" },
+        { label: "Provide Bytes", value: "provideBytesInput" }
+    ]
+    return (
+        <div>
+            <RadioSelect
+                options={options}
+                selected={props.input.value}
+                name={props.input.name}
+                handleChange={props.handleChange}
+            />
+            {getChildWidget(props.input, true)}
+        </div>
+    )
+}
+
+function ProvidePrivateKeyWidget(props: {
+  input: ProvidePrivateKeyInput
+  handleChange: (e) => undefined
+}) {
+  return (
+    <div>
+      <TextWidget input={props.input} handleChange={props.handleChange} />
+      <HelpBlock>(Do not paste your own Bitcoin private key here)</HelpBlock>
+    </div>
+  )
+}
+
+function TextWidget(props: {
+  input:
+    | ProvideBytesInput
+    | ProvideHashInput
+    | ProvidePublicKeyInput
+    | ProvideSignatureInput
+    | ProvidePrivateKeyInput
+  handleChange: (e) => undefined
+}) {
+  return (
+    <FormControl
+      type="text"
+      key={props.input.name}
+      className="form-control string-input"
+      value={props.input.value}
+      onChange={props.handleChange}
+    />
+  )
+}
+
+function HashWidget(props: {
+  input: HashInput
+  handleChange: (e) => undefined
+}) {
+  const options = [
+    { label: "Generate Hash", value: "generateHashInput" },
+    { label: "Provide Hash", value: "provideHashInput" }
+  ]
+  const handleChange = (s: string) => undefined
+  return (
+    <div>
+      <RadioSelect
+        options={options}
+        selected={props.input.value}
+        name={props.input.name}
+        handleChange={props.handleChange}
+      />
+      {getChildWidget(props.input)}
+    </div>
+  )
+}
+function HashWidget2(props: {
+    input: HashInput
+    handleChange: (e) => undefined
+}) {
+    const options = [
+        { label: "Generate Hash", value: "generateHashInput" },
+        { label: "Provide Hash", value: "provideHashInput" }
+    ]
+    const handleChange = (s: string) => undefined
+    return (
+        <div>
+            <RadioSelect
+                options={options}
+                selected={props.input.value}
+                name={props.input.name}
+                handleChange={props.handleChange}
+            />
+            {getChildWidget(props.input,true)}
+        </div>
+    )
+}
+function GenerateHashWidget(props: {
+  id: string
+  input: GenerateHashInput
+  handleChange: (e) => undefined
+}) {
+  return (
+    <div>
+      <ComputedValue computeFor={props.id} />
+      <div className="nested">
+        <div className="description">
+          {props.input.hashType.hashFunction} of:
+        </div>
+        <label className="type-label">
+          {typeToString(props.input.hashType.inputType)}
+        </label>
+        {getChildWidget(props.input)}
+      </div>
+    </div>
+  )
+}
+
+function GenerateHashWidget2(props: {
+    id: string
+    input: GenerateHashInput
+    handleChange: (e) => undefined
+}) {
+    return (
+        <div>
+            <ComputedValue computeFor={props.id} isTwo = { true } />
+            <div className="nested">
+                <div className="description">
+                    {props.input.hashType.hashFunction} of:
+                </div>
+                <label className="type-label">
+                    {typeToString(props.input.hashType.inputType)}
+                </label>
+                {getChildWidget(props.input, true)}
+            </div>
+        </div>
+    )
+}
+
+function PublicKeyWidget(props: {
+  input: PublicKeyInput
+  handleChange: (e) => undefined
+}) {
+  const options = [
+    { label: "Generate Public Key", value: "generatePublicKeyInput" },
+    { label: "Provide Public Key", value: "providePublicKeyInput" }
+  ]
+  const handleChange = (s: string) => undefined
+  return (
+    <div>
+      <RadioSelect
+        options={options}
+        selected={props.input.value}
+        name={props.input.name}
+        handleChange={props.handleChange}
+      />
+      {getChildWidget(props.input)}
+    </div>
+  )
+}
+
+function PublicKeyWidget2(props: {
+    input: PublicKeyInput
+    handleChange: (e) => undefined
+}) {
+    const options = [
+        { label: "Generate Public Key", value: "generatePublicKeyInput" },
+        { label: "Provide Public Key", value: "providePublicKeyInput" }
+    ]
+    const handleChange = (s: string) => undefined
+    return (
+        <div>
+            <RadioSelect
+                options={options}
+                selected={props.input.value}
+                name={props.input.name}
+                handleChange={props.handleChange}
+            />
+            {getChildWidget(props.input, true)}
+        </div>
+    )
+}
+
+function GeneratePublicKeyWidget(props: {
+  id: string
+  input: GeneratePublicKeyInput
+  handleChange: (e) => undefined
+}) {
+  const options = [
+    { label: "Generate Private Key", value: "generatePrivateKeyInput" },
+    { label: "Provide Private Key", value: "providePrivateKeyInput" }
+  ]
+  return (
+    <div>
+      <ComputedValue computeFor={props.id} />
+      <div className="nested">
+        <div className="description">derived from:</div>
+        <label className="type-label">PrivateKey</label>
+        <RadioSelect
+          options={options}
+          selected={props.input.value}
+          name={props.input.name}
+          handleChange={props.handleChange}
+        />
+        {getChildWidget(props.input)}
+      </div>
+    </div>
+  )
+}
+function GeneratePublicKeyWidget2(props: {
+    id: string
+    input: GeneratePublicKeyInput
+    handleChange: (e) => undefined
+}) {
+    const options = [
+        { label: "Generate Private Key", value: "generatePrivateKeyInput" },
+        { label: "Provide Private Key", value: "providePrivateKeyInput" }
+    ]
+    return (
+        <div>
+            <ComputedValue computeFor={props.id} isTwo = {true} />
+            <div className="nested">
+                <div className="description">derived from:</div>
+                <label className="type-label">PrivateKey</label>
+                <RadioSelect
+                    options={options}
+                    selected={props.input.value}
+                    name={props.input.name}
+                    handleChange={props.handleChange}
+                />
+                {getChildWidget(props.input, true)}
+            </div>
+        </div>
+    )
+}
+function GenerateSignatureWidget(props: {
+  id: string
+  input: GenerateSignatureInput
+  handleChange: (e) => undefined
+  computedValue: string
+}) {
+  return (
+    <div>
+      <ComputedValue computeFor={props.id} />
+      <div className="nested">
+        <div className="description">signed using:</div>
+        <label className="type-label">PrivateKey</label>
+        {getChildWidget(props.input)}
+      </div>
+    </div>
+  )
+}
+function GenerateSignatureWidget2(props: {
+    id: string
+    input: GenerateSignatureInput
+    handleChange: (e) => undefined
+    computedValue: string
+}) {
+    return (
+        <div>
+            <ComputedValue computeFor={props.id} isTwo = {true} />
+            <div className="nested">
+                <div className="description">signed using:</div>
+                <label className="type-label">PrivateKey</label>
+                {getChildWidget(props.input, true)}
+            </div>
+        </div>
+    )
+}
+function SignatureWidget(props: {
+  input: SignatureInput
+  handleChange: (e) => undefined
+  computedValue: string
+}) {
+  const options = [
+    { label: "Generate Signature", value: "generateSignatureInput" },
+    { label: "Provide Signature", value: "provideSignatureInput" }
+  ]
+  return (
+    <div>
+      <RadioSelect
+        options={options}
+        selected={props.input.value}
+        name={props.input.name}
+        handleChange={props.handleChange}
+      />
+      {getChildWidget(props.input)}
+    </div>
+  )
+}
+function SignatureWidget2(props: {
+    input: SignatureInput
+    handleChange: (e) => undefined
+    computedValue: string
+}) {
+    const options = [
+        { label: "Generate Signature", value: "generateSignatureInput" },
+        { label: "Provide Signature", value: "provideSignatureInput" }
+    ]
+    return (
+        <div>
+            <RadioSelect
+                options={options}
+                selected={props.input.value}
+                name={props.input.name}
+                handleChange={props.handleChange}
+            />
+            {getChildWidget(props.input, true)}
+        </div>
+    )
+}
+function GeneratePrivateKeyWidget(props: {
+  input: GeneratePrivateKeyInput
+  handleChange: (e) => undefined
+}) {
+  return (
+    <div>
+      <pre className="wrap">{props.input.value}</pre>
+    </div>
+  )
+}
+
+interface Option {
+  label: string
+  value: string
+}
+
+function OptionsWidget(props: {
+  input: DurationInput
+  handleChange: (e) => undefined
+  options: Option[]
+}) {
+  const chosenOptions = props.options.filter(
+    opt => opt.value === props.input.value
+  )
+  if (chosenOptions.length !== 1) {
+    throw new Error("there should be only one chosen option")
+  }
+  const chosen = chosenOptions[0]
+  const others = props.options.filter(opt => opt.value !== props.input.value)
+  const menuItems = others.map(opt => {
+    return (
+      <MenuItem
+        key={opt.value}
+        onClick={e => props.handleChange({ target: { value: opt.value } })}
+      >
+        {opt.label}
+      </MenuItem>
+    )
+  })
+  return (
+    <div style={{ width: 300 }}>
+      <InputGroup>
+        {getChildWidget(props.input)}
+        <DropdownButton
+          componentClass={InputGroup.Button}
+          id="input-dropdown-addon"
+          title={chosen.label}
+        >
+          {menuItems}
+        </DropdownButton>
+      </InputGroup>
+    </div>
+  )
+}
+function OptionsWidget2(props: {
+    input: DurationInput
+    handleChange: (e) => undefined
+    options: Option[]
+}) {
+    const chosenOptions = props.options.filter(
+        opt => opt.value === props.input.value
+    )
+    if (chosenOptions.length !== 1) {
+        throw new Error("there should be only one chosen option")
+    }
+    const chosen = chosenOptions[0]
+    const others = props.options.filter(opt => opt.value !== props.input.value)
+    const menuItems = others.map(opt => {
+        return (
+            <MenuItem
+                key={opt.value}
+                onClick={e => props.handleChange({ target: { value: opt.value } })}
+            >
+                {opt.label}
+            </MenuItem>
+        )
+    })
+    return (
+        <div style={{ width: 300 }}>
+            <InputGroup>
+                {getChildWidget(props.input, true)}
+                <DropdownButton
+                    componentClass={InputGroup.Button}
+                    id="input-dropdown-addon"
+                    title={chosen.label}
+                >
+                    {menuItems}
+                </DropdownButton>
+            </InputGroup>
+        </div>
+    )
+}
+function DurationWidget(props: {
+  input: DurationInput
+  handleChange: (e) => undefined
+}) {
+  const options = [
+    { label: "x 512 seconds", value: "secondsDurationInput" },
+    { label: "Blocks", value: "blocksDurationInput" }
+  ]
+  const helperText =
+    props.input.value === "secondsDurationInput" ? (
+      <ComputedSecondsWidget
+        name={props.input.name + ".secondsDurationInput"}
+      />
+    ) : (
+      <ComputedDurationWidget
+        name={props.input.name + ".blocksDurationInput"}
+      />
+    )
+  return (
+    <FormGroup>
+      <OptionsWidget {...props} options={options} />
+      {helperText}
+    </FormGroup>
+  )
+}
+function DurationWidget2(props: {
+    input: DurationInput
+    handleChange: (e) => undefined
+}) {
+    const options = [
+        { label: "x 512 seconds", value: "secondsDurationInput" },
+        { label: "Blocks", value: "blocksDurationInput" }
+    ]
+    const helperText =
+        props.input.value === "secondsDurationInput" ? (
+            <ComputedSecondsWidget
+                name={props.input.name + ".secondsDurationInput"}
+            />
+        ) : (
+            <ComputedDurationWidget
+                name={props.input.name + ".blocksDurationInput"}
+            />
+        )
+    return (
+        <FormGroup>
+            <OptionsWidget2 {...props} options={options} />
+            {helperText}
+        </FormGroup>
+    )
+}
+
+function ComputedSecondsWidgetUnconnected(props: {
+  input: SecondsDurationInput
+}) {
+  if (!/^\d+$/.test(props.input.value)) {
+    return <span />
+  }
+  const durationsOf512Seconds = parseInt(props.input.value, 10)
+  const duration =
+    durationsOf512Seconds === 0
+      ? "0 minutes"
+      : moment.duration(durationsOf512Seconds * 512 * 1000).humanize()
+  return <HelpBlock>~ {duration}</HelpBlock>
+}
+
+function ComputedBlockHeightWidgetUnconnected(props: {
+  input: BlocksDurationInput
+}) {
+  if (!/^\d+$/.test(props.input.value)) {
+    return <span />
+  }
+  const blocks = parseInt(props.input.value, 10)
+  const duration =
+    blocks === 0
+      ? "0 minutes"
+      : moment.duration(blocks * 10 * 60 * 1000).humanize()
+  return <HelpBlock>~ {duration}</HelpBlock>
+}
+
+const mapStateToComputedInputProps = (state, { name }) => {
+  const inputContext = name.split(".").shift() as InputContext
+  let inputMap
+    if (inputContext === "contractParameters") {
+        inputMap = getInputMap(state)
+    } else {
+        inputMap = getSpendInputMap(state)
+    }
+  if (inputMap === undefined) {
+    throw new Error("input map should not be undefined now")
+  }
+  return {
+    input: inputMap[name]
+  }
+}
+
+const ComputedSecondsWidget = connect(mapStateToComputedInputProps)(
+  ComputedSecondsWidgetUnconnected
+)
+
+const ComputedDurationWidget = connect(mapStateToComputedInputProps)(
+  ComputedBlockHeightWidgetUnconnected
+)
+
+function TimeWidget(props: {
+  input: DurationInput
+  handleChange: (e) => undefined
+}) {
+  const options = [
+    {
+      label: "Timestamp (UTC)",
+      value: "timestampTimeInput"
+    },
+    {
+      label: "Block Height",
+      value: "blockheightTimeInput"
+    }
+  ]
+  return <OptionsWidget {...props} options={options} />
+}
+
+function TimeWidget2(props: {
+    input: DurationInput
+    handleChange: (e) => undefined
+}) {
+    const options = [
+        {
+            label: "Timestamp (UTC)",
+            value: "timestampTimeInput"
+        },
+        {
+            label: "Block Height",
+            value: "blockheightTimeInput"
+        }
+    ]
+    return <OptionsWidget2 {...props} options={options} />
+}
+
+function BalanceWidgetUnconnected({ namePrefix, balance }) {
+  let jsx = <small />
+  if (balance !== undefined) {
+    jsx = <small className="value-balance">{balance} available</small>
+  }
+  return jsx
+}
+
+function LockTimeWidget(props: {
+  input: LockTimeInput
+  handleChange: (e) => undefined
+}) {
+  return getChildWidget(props.input)
+}
+
+function LockTimeWidget2(props: {
+    input: LockTimeInput
+    handleChange: (e) => undefined
+}) {
+    return getChildWidget(props.input, true)
+}
+
+function SequenceNumberWidget(props: {
+  input: SequenceNumberInput
+  handleChange: (e) => undefined
+}) {
+  return getChildWidget(props.input)
+}
+function SequenceNumberWidget2(props: {
+    input: SequenceNumberInput
+    handleChange: (e) => undefined
+}) {
+    return getChildWidget(props.input, true)
+}
+function getWidgetType(
+  type: InputType,
+  isTwo: boolean = false
+): ((props: {input: Input; handleChange: (e) => undefined }) => JSX.Element) {
+  switch (type) {
+    case "numberInput":
+      return NumberWidget
+    case "booleanInput":
+      return BooleanWidget
+    case "bytesInput":
+      return (isTwo ? BytesWidget2 : BytesWidget)
+    case "generateBytesInput":
+      return (isTwo? GenerateBytesWidget2: GenerateBytesWidget)
+    case "provideBytesInput":
+      return TextWidget
+    case "publicKeyInput":
+      return (isTwo? PublicKeyWidget2 : PublicKeyWidget)
+    case "signatureInput":
+      return (isTwo? SignatureWidget2: SignatureWidget)
+    case "generateSignatureInput":
+      return (isTwo? GenerateSignatureWidget2 : GenerateSignatureWidget)
+    case "generatePublicKeyInput":
+      return (isTwo ? GeneratePublicKeyWidget2 : GeneratePublicKeyWidget)
+    case "generatePrivateKeyInput":
+      return GeneratePrivateKeyWidget
+    case "providePublicKeyInput":
+      return TextWidget
+    case "providePrivateKeyInput":
+      return ProvidePrivateKeyWidget
+    case "provideSignatureInput":
+      return TextWidget
+    case "hashInput":
+      return (isTwo? HashWidget2 : HashWidget)
+    case "provideHashInput":
+      return TextWidget
+    case "generateHashInput":
+      return (isTwo? GenerateHashWidget2 : GenerateHashWidget)
+    case "timeInput":
+      return (isTwo? TimeWidget2 : TimeWidget)
+    case "valueInput":
+      return ValueWidget
+    case "timestampTimeInput":
+      return TimestampTimeWidget
+    case "blockheightTimeInput":
+      return NumberWidget
+    case "durationInput":
+      return (isTwo? DurationWidget2 : DurationWidget)
+    case "secondsDurationInput":
+      return TextWidget
+    case "blocksDurationInput":
+      return TextWidget
+    case "lockTimeInput":
+      return (isTwo? LockTimeWidget2 : LockTimeWidget)
+    case "sequenceNumberInput":
+      return SequenceNumberWidget
+    default:
+      return (isTwo ? ParameterWidget2 : ParameterWidget)
+  }
+}
+
+function mapToInputProps(
+  pageShowError: boolean,
+  inputsById: { [s: string]: Input },
+  id: string
+) {
+  const input = inputsById[id]
+  if (input === undefined) {
+    throw new Error("bad input ID: " + id)
+  }
+
+  const hasInputError = !validateInput(input)
+
+  return {
+    input,
+    hasInputError,
+    pageShowError
+  }
+}
+
+function mapToInputProps2(
+    pageShowError: boolean,
+    inputsById: { [s: string]: Input },
+    id: string
+) {
+    const input = inputsById[id]
+    if (input === undefined) {
+        throw new Error("bad input ID: " + id)
+    }
+
+    const hasInputError = !validateInput(input)
+
+    return {
+        input,
+        hasInputError,
+        pageShowError
+    }
+}
+
+function mapStateToContractInputProps(
+  state,
+  ownProps: { id: string; showError: boolean }
+) {
+  const inputMap = getInputMap(state)
+  if (inputMap === undefined) {
+    throw new Error(
+      "inputMap should not be undefined when contract inputs are being rendered"
+    )
+  }
+  // const showError = getShowLockInputErrors(state)
+    return mapToInputProps(ownProps.showError, inputMap, ownProps.id)
+}
+function mapStateToContractInputProps2(
+  state,
+  ownProps: { id: string; showError: boolean }
+) {
+  const inputMap = state.templates.inputMap2
+  if (inputMap === undefined) {
+    throw new Error(
+      "inputMap should not be undefined when contract inputs are being rendered"
+    )
+  }
+  // const showError = getShowLockInputErrors(state)
+  return mapToInputProps2(ownProps.showError, inputMap, ownProps.id)
+}
+
+function mapDispatchToContractInputProps(dispatch, ownProps: { id: string }) {
+  return {
+    handleChange: e => {
+        dispatch(updateInput(ownProps.id, e.target.value.toString()))
+    }
+  }
+}
+
+function mapDispatchToContractInputProps2(dispatch, ownProps: { id: string }) {
+    return {
+        handleChange: e => {
+            dispatch(updateInput2(ownProps.id, e.target.value.toString()))
+        }
+    }
+}
+
+function mapStateToSpendInputProps(state, ownProps: { id: string }) {
+  const inputsById = getSpendInputMap(state)
+  const showError = getShowUnlockInputErrors(state)
+  return mapToInputProps(showError, inputsById, ownProps.id)
+}
+
+function mapDispatchToSpendInputProps(dispatch, ownProps: { id: string }) {
+  return {
+    handleChange: e => {
+      dispatch(updateClauseInput(ownProps.id, e.target.value.toString()))
+    }
+  }
+}
+
+function mapToComputedProps(state, ownProps: any) {
+  const id = ownProps.computeFor
+  const { isTwo } = ownProps
+  const inputContext = id.split(".").shift() as InputContext
+  let inputsById
+    if (inputContext === "contractParameters") {
+        inputsById = isTwo ?  state.templates.inputMap2 : getInputMap(state)
+    } else {
+        inputsById = getSpendInputMap(state)
+    }
+  if (inputsById === undefined) {
+    throw new Error(
+      "inputMap should not be undefined when contract inputs are being rendered"
+    )
+  }
+  const input = inputsById[id]
+  if (input === undefined) {
+    throw new Error("bad input ID: " + ownProps.computeFor)
+  }
+  if (
+    input.type === "generateHashInput" ||
+    input.type === "generateBytesInput" ||
+    input.type === "generatePublicKeyInput"
+  ) {
+    try {
+      const computedValue = computeDataForInput(ownProps.computeFor, inputsById)
+      return {
+        value: computedValue
+      }
+    } catch (e) {
+      return {}
+    }
+  } else if (input.type === "generateSignatureInput") {
+    try {
+      const computedValue = getSignatureData(state, id, inputsById)
+      return {
+        value: computedValue
+      }
+    } catch (e) {
+      return {}
+    }
+  }
+}
+
+function ComputedValueUnconnected(props: { value: string }) {
+  return props.value ? <pre>{props.value}</pre> : <span />
+}
+
+const ComputedValue = connect(mapToComputedProps)(ComputedValueUnconnected)
+
+// higher order component
+function addID(id: string) {
+  return (WrappedWidget: any) => {
+    return React.createElement(WrappedWidget, {
+      key: "connect(" + id + ")",
+      id
+    })
+  }
+}
+
+// higher order component
+function focusWidget(WrappedWidget) {
+  return class FocusWidget extends React.Component<
+    {
+      hasInputError: boolean
+      pageShowError: boolean
+      handleChange: (e) => undefined
+    },
+    { showError: boolean }
+  > {
+    constructor(props) {
+      super(props)
+      this.state = { showError: false }
+    }
+
+    public componentWillReceiveProps(nextProps) {
+      this.setState({ showError: true })
+    }
+
+    public render() {
+      const { handleChange, hasInputError, ...passProps } = this.props
+      const errorClass = hasInputError
+        ? this.state.showError ? "has-error" : "has-warning"
+        : ""
+      return (
+        <div className={"form-group " + errorClass}>
+          <WrappedWidget
+            errorClass={errorClass}
+            handleChange={handleChange}
+            {...passProps}
+          />
+        </div>
+      )
+    }
+  }
+}
+
+export function getWidget(id: string): JSX.Element {
+  const inputContext = id.split(".").shift() as InputContext
+  const type = id.split(".").pop() as InputType
+  let widgetTypeConnected
+  if (inputContext === "contractParameters") {
+    widgetTypeConnected = connect(
+      mapStateToContractInputProps,
+      mapDispatchToContractInputProps
+    )(focusWidget(getWidgetType(type)))
+  } else {
+    widgetTypeConnected = connect(
+      mapStateToSpendInputProps,
+      mapDispatchToSpendInputProps
+    )(focusWidget(getWidgetType(type)))
+  }
+  const widget = addID(id)(widgetTypeConnected)
+  return (
+    <div className="widget-wrapper" key={"container(" + id + ")"}>
+      {widget}
+    </div>
+  )
+}
+
+export function getWidget2(id: string): JSX.Element {
+    const inputContext = id.split(".").shift() as InputContext
+    const type = id.split(".").pop() as InputType
+    let widgetTypeConnected
+    if (inputContext === "contractParameters") {
+        widgetTypeConnected = connect(
+            mapStateToContractInputProps2,
+            mapDispatchToContractInputProps2
+        )(focusWidget(getWidgetType(type, true)))
+    } else {
+        widgetTypeConnected = connect(
+            mapStateToSpendInputProps,
+            mapDispatchToSpendInputProps
+        )(focusWidget(getWidgetType(type, true)))
+    }
+    const widget = addID(id)(widgetTypeConnected)
+    return (
+        <div className="widget-wrapper" key={"container(" + id + ")"}>
+            {widget}
+        </div>
+    )
+}
+
+function mapStateToContractParametersProps(state) {
+    return {
+    parameterIds: getParameterIds(state)
+  }
+}
+
+function mapStateToContractParametersPropsTwo(state) {
+    return {
+        parameterIds: getParameterIds2(state)
+    }
+}
+
+function ContractParametersUnconnected(props: { parameterIds: string[] }) {
+  if (props.parameterIds.length === 0) {
+    return <div />
+  }
+    const parameterInputs = props.parameterIds.map(id => {
+    return (
+      <div key={id} className="argument">
+        {getWidget(id)}
+      </div>
+    )
+  })
+  return (
+    <section style={{ wordBreak: "break-all" }}>
+      <Form>{parameterInputs}</Form>
+    </section>
+  )
+}
+
+function ContractParametersUnconnectedTwo(props: { parameterIds: string[] }) {
+    if (props.parameterIds.length === 0) {
+        return <div />
+    }
+    const parameterInputs = props.parameterIds.map(id => {
+        return (
+            <div key={id} className="argument">
+                {getWidget2(id)}
+            </div>
+        )
+    })
+    return (
+        <section style={{ wordBreak: "break-all" }}>
+            <Form>{parameterInputs}</Form>
+        </section>
+    )
+}
+
+export const ContractParameters = connect(mapStateToContractParametersProps)(
+    ContractParametersUnconnected
+)
+// checkDataSig output 2
+export const ContractParametersTwo= connect(mapStateToContractParametersPropsTwo)(
+    ContractParametersUnconnectedTwo
+)
+
+function ClauseParametersUnconnected(props: { parameterIds: string[] }) {
+  if (props.parameterIds.length === 0) {
+    return <div />
+  }
+    const parameterInputs = props.parameterIds.map(id => {
+    return (
+      <div key={id} className="argument">
+        {getWidget(id)}
+      </div>
+    )
+  })
+  return (
+    <section>
+      <h4>Clause Arguments</h4>
+      <Form>{parameterInputs}</Form>
+    </section>
+  )
+}
+
+export const ClauseParameters = connect(state => ({
+  parameterIds: getClauseParameterIds(state)
+}))(ClauseParametersUnconnected)